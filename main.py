--- conflicted
+++ resolved
@@ -541,13 +541,7 @@
 
 async def gather():
     gather_list_string = " ".join([member.mention for member in _okib_members])
-<<<<<<< HEAD
-    await _okib_channel.send(gather_list_string + " Time to play!")
-=======
-    # TODO combine these? can't combine the message sends, but can combine the ensure_display
-    # you doing it wront => the purpose of making a encapsulating function is to actually ensuredisplay the whole thing not everything inside it ^^
     await _okib_channel.send(gather_list_string + " Time to play !")
->>>>>>> 7cbba7c2
     await _okib_channel.send(OKIB_EMOJI_STRING)
     for member in _okib_members:
         try:
@@ -567,19 +561,12 @@
     
     okib_list_string = ", ".join([member.display_name for member in _okib_members])
     noib_list_string = ", ".join([member.display_name for member in _noib_members])
-<<<<<<< HEAD
     _list_content_embed = discord.Embed(
         description="{} asks:\n{} {}/{} : {}\n{} : {}".format(
             _gatherer.display_name,
             OKIB_EMOJI_STRING, len(_okib_members), OKIB_GATHER_PLAYERS, okib_list_string,
             NOIB_EMOJI_STRING, noib_list_string
         )
-=======
-    _list_content = "{} asks : {}\n{} {}/{} : {}\n{} : {}".format(
-        _gatherer.display_name,OKIB_GATHER_EMOJI_STRING,
-        OKIB_EMOJI_STRING, len(_okib_members), OKIB_GATHER_PLAYERS, okib_list_string,
-        NOIB_EMOJI_STRING, noib_list_string
->>>>>>> 7cbba7c2
     )
 
 async def check_almost_gather():
@@ -604,21 +591,15 @@
 async def up(ctx):
     global _okib_message_id
     
-    if _okib_message_id is not None :
+    if _okib_message_id is not None:
         await (await _okib_channel.fetch_message(_okib_message_id)).delete()
-<<<<<<< HEAD
-    _okib_message_id = (await ctx.send(
+
+    okib_message = await ctx.send(
         content=OKIB_GATHER_EMOJI_STRING,
         embed=_list_content_embed
-    )).id
-    okib_message = await _okib_channel.fetch_message(_okib_message_id)
-    await okib_message.add_reaction(_okib_emote)
-=======
-
-    okib_message = await ctx.send(_list_content)
+    )
     await okib_message.add_reaction(_okib_emote)
     await okib_message.add_reaction(_laterib_emote)
->>>>>>> 7cbba7c2
     await okib_message.add_reaction(_noib_emote)
     await ctx.message.delete()
     _okib_message_id = okib_message.id
@@ -706,7 +687,6 @@
             ))
             _gathered = True
         else:
-<<<<<<< HEAD
             await ensure_display(functools.partial(
                 combinator3000,
                 ctx.message.delete,
@@ -716,9 +696,6 @@
                     embed=_list_content_embed
                 )
             ))
-=======
-            await ensure_display(functools.partial(combinator3000,ctx.message.delete,check_almost_gather,functools.partial((await _okib_channel.fetch_message(_okib_message_id)).edit, content=_list_content)))
->>>>>>> 7cbba7c2
 
 @_client.command()
 async def noib(ctx):
@@ -760,7 +737,7 @@
             
     if modify:
         await list_update()
-<<<<<<< HEAD
+        gather_check()
         await ensure_display(functools.partial(
             combinator3000,
             ctx.message.delete,
@@ -770,10 +747,6 @@
                 embed=_list_content_embed
             )
         ))
-=======
-        gather_check()
-        await ensure_display(functools.partial(combinator3000,ctx.message.delete,functools.partial((await _okib_channel.fetch_message(_okib_message_id)).edit, content=_list_content)))
->>>>>>> 7cbba7c2
         
 async def okib_on_reaction_add(reaction, user):
     global _okib_members
@@ -822,7 +795,6 @@
                 await list_update()
                 #remove&edit
                 if gather_check():
-<<<<<<< HEAD
                     await ensure_display(functools.partial(
                         combinator3000,
                         gather,
@@ -843,12 +815,6 @@
                         ),
                         functools.partial(reaction.remove,user)
                     ))
-=======
-                    await ensure_display(functools.partial(combinator3000,gather,functools.partial((await _okib_channel.fetch_message(_okib_message_id)).edit,content=_list_content),functools.partial(reaction.remove,user)))
-                    _gathered = True
-                else:
-                    await ensure_display(functools.partial(combinator3000,functools.partial((await _okib_channel.fetch_message(_okib_message_id)).edit,content=_list_content),functools.partial(reaction.remove,user),check_almost_gather))
->>>>>>> 7cbba7c2
                 return
         #justremove   
         await ensure_display(functools.partial(reaction.remove,user))
